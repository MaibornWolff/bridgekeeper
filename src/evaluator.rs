use crate::{
    crd::{Policy, PolicySpec},
    events::{EventSender, Event, PolicyEventData, EventType},
    policy::{PolicyInfo, PolicyStoreRef},
<<<<<<< HEAD
    module::{ModuleStoreRef, ModuleInfo},
=======
    util::k8s::find_k8s_resource_matches,
>>>>>>> a313ced4
};
use kube::{
    core::{
        admission::{self, Operation},
        DynamicObject,
    },
    Client,
};
use lazy_static::lazy_static;
use prometheus::{register_counter_vec, CounterVec};
use pyo3::prelude::*;
use serde_derive::Serialize;
<<<<<<< HEAD
use std::{sync::Arc, collections::HashMap};
=======
use std::sync::Arc;
use tracing::{info, warn};
>>>>>>> a313ced4

lazy_static! {
    static ref MATCHED_POLICIES: CounterVec = register_counter_vec!(
        "bridgekeeper_policy_matched",
        "Number of admissions matched to a policy.",
        &["name"]
    )
    .expect("creating metric always works");
    static ref POLICY_EVALUATIONS_SUCCESS: CounterVec = register_counter_vec!(
        "bridgekeeper_policy_evaluated_success",
        "Number of successfull policy evaluations",
        &["name"]
    )
    .expect("creating metric always works");
    static ref POLICY_EVALUATIONS_REJECT: CounterVec = register_counter_vec!(
        "bridgekeeper_policy_evaluated_reject",
        "Number of failed policy evaluations.",
        &["name"]
    )
    .expect("creating metric always works");
    static ref POLICY_EVALUATIONS_ERROR: CounterVec = register_counter_vec!(
        "bridgekeeper_policy_evaluated_error",
        "Number of policy evaluations that had an error.",
        &["name"]
    )
    .expect("creating metric always works");
    static ref POLICY_VALIDATIONS_FAIL: CounterVec = register_counter_vec!(
        "bridgekeeper_policy_validation_fail",
        "Number of policy validations that failed.",
        &["name"]
    )
    .expect("creating metric always works");
}

#[derive(Serialize)]
pub struct ValidationRequest {
    pub object: DynamicObject,
    pub operation: Operation,
}

impl ValidationRequest {
    pub fn from(
        admission_request: admission::AdmissionRequest<DynamicObject>,
    ) -> Option<ValidationRequest> {
        if let Some(object) = admission_request.object {
            Some(ValidationRequest {
                object,
                operation: admission_request.operation,
            })
        } else {
            None
        }
    }
}

pub struct PolicyEvaluator {
    policies: PolicyStoreRef,
    modules: ModuleStoreRef,
    event_sender: EventSender,
}

pub struct EvaluationResult {
    pub allowed: bool,
    pub reason: Option<String>,
    pub warnings: Vec<String>,
    pub patch: Option<json_patch::Patch>,
}

pub type PolicyEvaluatorRef = Arc<PolicyEvaluator>;

impl PolicyEvaluator {
    pub fn new(policies: PolicyStoreRef, modules: ModuleStoreRef, event_sender: EventSender) -> PolicyEvaluatorRef {
        let evaluator = PolicyEvaluator {
            policies,
            modules,
            event_sender,
        };
        pyo3::prepare_freethreaded_python();
        Arc::new(evaluator)
    }

    pub fn evaluate_policies(
        &self,
        admission_request: admission::AdmissionRequest<DynamicObject>,
    ) -> EvaluationResult {
        let mut warnings = Vec::new();
        let namespace = admission_request.namespace.clone();
        let name = admission_request.name.clone();
        let gvk = admission_request.kind.clone();
        let request = match ValidationRequest::from(admission_request) {
            Some(request) => request,
            None => {
                return EvaluationResult {
                    allowed: true,
                    reason: Some("no object in request".to_string()),
                    warnings: vec![],
                    patch: None,
                }
            }
        };
        let policies = self.policies.lock().expect("lock failed. Cannot continue");
        let modules = self.modules.lock().expect("lock failed. Cannot continue");


        let mut matching_policies = Vec::new();

        // Collect all matching policies
        for value in policies.get_objects().values() {
            if value.is_match(&gvk, &namespace) {
                MATCHED_POLICIES
                    .with_label_values(&[value.name.as_str()])
                    .inc();
                info!(
                    "Object {}.{}/{}/{} matches policy {}",
                    gvk.kind,
                    gvk.group,
                    namespace.clone().unwrap_or_else(|| "-".to_string()),
                    name,
                    value.name
                );
                matching_policies.push(value.clone());
            }
        }
        // Release the lock
        drop(policies);

        // Evaluate policies
        let mut patches: Option<json_patch::Patch> = None;
        for value in matching_policies.iter() {
            let target_identifier = format!(
                "{}/{}/{}/{}",
                gvk.group,
                gvk.kind,
                namespace.clone().unwrap_or_else(|| "-".to_string()),
                name
            );

            let mut module_code = String::new();

            if let Some(used_modules) = &value.policy.rule.modules {
                for module_name in used_modules.iter() {
                    match modules.get_objects().get(module_name) {
                        Some(module_info) => {
                            module_code.push_str(&module_info.module.python);
                            module_code.push_str("\n");
                        },
                        None => {
                            return EvaluationResult {
                                allowed: false,
                                patch: None,
                                reason: Some(format!("Could not find module '{}'", module_name)),
                                warnings
                            }
                        }
                    };
                }
            }

            let res = evaluate_policy(value, &request, &module_code);
            if let Some(mut patch) = res.2 {
                if let Some(patches) = patches.as_mut() {
                    patches.0.append(&mut patch.0);
                } else {
                    patches = Some(patch);
                }
            }
            self.event_sender
                .send(Event {
                    object_reference: value.ref_info.clone(),
                    event_data: EventType::Policy(
                        PolicyEventData::Evaluated {
                            target_identifier,
                            result: res.0,
                            reason: res.1.clone(),
                        }
                    ),
                })
                .unwrap_or_else(|err| warn!("Could not send event: {:?}", err));
            if res.0 {
                POLICY_EVALUATIONS_SUCCESS
                    .with_label_values(&[value.name.as_str()])
                    .inc();
                info!("Policy '{}' evaluates to {}", value.name, res.0);
                if let Some(warning) = res.1 {
                    warnings.push(warning);
                }
            } else {
                POLICY_EVALUATIONS_REJECT
                    .with_label_values(&[value.name.as_str()])
                    .inc();
                let reason = res.1.unwrap_or_else(|| "-".to_string());
                info!(
                    "Policy '{}' evaluates to {} with message '{}'",
                    value.name, res.0, reason,
                );
                if value.policy.enforce.unwrap_or(true) {
                    // If one policy fails no need to evaluate the others
                    return EvaluationResult {
                        allowed: res.0,
                        reason: Some(reason),
                        warnings,
                        patch: None,
                    };
                } else {
                    warnings.push(reason);
                }
            }
        }
        EvaluationResult {
            allowed: true,
            reason: None,
            warnings,
            patch: patches,
        }
    }

<<<<<<< HEAD
    pub fn get_available_modules(&self) -> HashMap<String, ModuleInfo> {
        let module_store = self.modules.lock().expect("lock failed. Cannot continue");

        return module_store.get_objects();
    }

    pub fn validate_policy_admission(
        &self,
        request: &admission::AdmissionRequest<Policy>
    ) -> (bool, Option<String>) {
        if let Some(policy) = request.object.as_ref() {
            let name = match policy.metadata.name.as_ref() {
                Some(name) => name.as_str(),
                None => "-invalidname-",
            };

            let mut module_code = String::new();

            if let Some(used_modules) = policy.spec.rule.modules.clone() {
                let modules = self.get_available_modules();

                for module_name in used_modules.iter() {
                    match modules.get(module_name) {
                        Some(module_info) => {
                            module_code.push_str(&module_info.module.python);
                            module_code.push_str("\n");
                        },
                        None => {
                            log::warn!("Could not find module '{}'", module_name)
                        }
                    };
                }
            }

            validate_policy(name, &policy.spec, &module_code)
        } else {
            (false, Some("No rule found".to_string()))
        }
    }
}

pub fn validate_policy(name: &str, policy: &PolicySpec, module_code: &str) -> (bool, Option<String>) {
    let mut python_code = String::from(module_code);
    python_code.push_str(&policy.rule.python.clone());

=======
pub async fn validate_policy_admission(
    request: &admission::AdmissionRequest<Policy>,
) -> (bool, Option<String>) {
    if let Some(policy) = request.object.as_ref() {
        let name = match policy.metadata.name.as_ref() {
            Some(name) => name.as_str(),
            None => "-invalidname-",
        };
        validate_policy(name, &policy.spec).await
    } else {
        (false, Some("No rule found".to_string()))
    }
}

pub async fn validate_policy(name: &str, policy: &PolicySpec) -> (bool, Option<String>) {
    let client = Client::try_default()
        .await
        .expect("failed to create kube client");

    // Iterate through match items and check whether specified resources exist in the cluster
    for match_item in policy.target.matches.iter() {
        let api_resource_exists =
            match find_k8s_resource_matches(&match_item.api_group, &match_item.kind, &client).await
            {
                Ok(resources) => !resources.is_empty(),
                Err(_) => false,
            };

        if !api_resource_exists {
            return (
                false,
                Some(format!(
                    "Specified target {}/{} is not available",
                    match_item.api_group, match_item.kind
                )),
            );
        }
    }

    let python_code = policy.rule.python.clone();
>>>>>>> a313ced4
    Python::with_gil(|py| {
        if let Err(err) = PyModule::from_code(py, &python_code, "rule.py", "bridgekeeper") {
            POLICY_VALIDATIONS_FAIL.with_label_values(&[name]).inc();
            (false, Some(format!("Python compile error: {:?}", err)))
        } else {
            (true, None)
        }
    })
}

fn evaluate_policy(
    policy: &PolicyInfo,
    request: &ValidationRequest,
    module_code: &str,
) -> (bool, Option<String>, Option<json_patch::Patch>) {
    let name = &policy.name;
    Python::with_gil(|py| {
        let obj = match pythonize::pythonize(py, &request) {
            Ok(obj) => obj,
            Err(err) => return fail(name, &format!("Failed to initialize python: {}", err)),
        };

        let mut full_code = String::from(module_code);
        full_code.push_str(&policy.policy.rule.python);

        match PyModule::from_code(py, &full_code, "rule.py", "bridgekeeper") {
            Ok(rule_code) => {
                if let Ok(validation_function) = rule_code.getattr("validate") {
                    match validation_function.call1((obj,)) {
                        Ok(result) => extract_result(name, request, result),
                        Err(err) => fail(name, &format!("Validation function failed: {}", err)),
                    }
                } else {
                    fail(name, "Validation function not found in code")
                }
            }
            Err(err) => fail(
                name,
                format!("Validation function could not be compiled: {}", err).as_str(),
            ),
        }
    })
}

pub fn evaluate_policy_audit(
    policy: &PolicyInfo,
    object: DynamicObject,
    module_code: &str,
) -> (bool, Option<String>, Option<json_patch::Patch>) {
    let request = ValidationRequest {
        object,
        operation: Operation::Update,
    };
    evaluate_policy(policy, &request, module_code)
}

fn extract_result(
    name: &str,
    request: &ValidationRequest,
    result: &PyAny,
) -> (bool, Option<String>, Option<json_patch::Patch>) {
    if let Ok((code, reason, patched)) = result.extract::<(bool, Option<String>, &PyAny)>() {
        if let Ok(result) = pythonize::depythonize::<serde_json::Value>(patched) {
            match generate_patches(&request.object, &result) {
                Ok(patch) => (code, reason, Some(patch)),
                Err(error) => fail(name, &format!("failed to compute patch: {}", error)),
            }
        } else {
            fail(
                name,
                "Could not read patched object returned by validation function",
            )
        }
    } else if let Ok((code, reason)) = result.extract::<(bool, Option<String>)>() {
        (code, reason, None)
    } else if let Ok(code) = result.extract::<bool>() {
        (code, None, None)
    } else {
        fail(name, "Validation function did not return expected types")
    }
}

fn fail(name: &str, reason: &str) -> (bool, Option<String>, Option<json_patch::Patch>) {
    POLICY_EVALUATIONS_ERROR.with_label_values(&[name]).inc();
    (false, Some(reason.to_string()), None)
}

fn generate_patches(
    input: &DynamicObject,
    patched: &serde_json::Value,
) -> Result<json_patch::Patch, String> {
    let input = match serde_json::to_value(input) {
        Ok(input) => input,
        Err(error) => return Err(error.to_string()),
    };
    Ok(json_patch::diff(&input, patched))
}

#[cfg(test)]
mod tests {
    use super::*;
    use crate::crd::PolicySpec;
    use kube::core::ObjectMeta;

    #[test]
    fn test_simple_evaluate() {
        pyo3::prepare_freethreaded_python();
        let python = r#"
def validate(request):
    return True
        "#;
        let policy_spec = PolicySpec::from_python(python.to_string());
        let policy = PolicyInfo::new("test".to_string(), policy_spec, Default::default());

        let object = DynamicObject {
            types: None,
            metadata: ObjectMeta::default(),
            data: serde_json::Value::Null,
        };
        let request = ValidationRequest {
            object,
            operation: Operation::Create,
        };

        let (res, reason, patch) = evaluate_policy(&policy, &request, "");
        assert!(res, "validate function failed: {}", reason.unwrap());
        assert!(reason.is_none());
        assert!(patch.is_none());
    }

    #[test]
    fn test_simple_evaluate_with_reason() {
        pyo3::prepare_freethreaded_python();
        let python = r#"
def validate(request):
    return False, "foobar"
        "#;
        let policy_spec = PolicySpec::from_python(python.to_string());
        let policy = PolicyInfo::new("test".to_string(), policy_spec, Default::default());

        let object = DynamicObject {
            types: None,
            metadata: ObjectMeta::default(),
            data: serde_json::Value::Null,
        };
        let request = ValidationRequest {
            object,
            operation: Operation::Create,
        };

        let (res, reason, patch) = evaluate_policy(&policy, &request, "");
        assert!(!res);
        assert!(reason.is_some());
        assert_eq!("foobar".to_string(), reason.unwrap());
        assert!(patch.is_none());
    }

    #[test]
    fn test_evaluate_with_invalid_python() {
        pyo3::prepare_freethreaded_python();
        let python = r#"
def validate(request):
    return false, "foobar"
        "#;
        let policy_spec = PolicySpec::from_python(python.to_string());
        let policy = PolicyInfo::new("test".to_string(), policy_spec, Default::default());

        let object = DynamicObject {
            types: None,
            metadata: ObjectMeta::default(),
            data: serde_json::Value::Null,
        };
        let request = ValidationRequest {
            object,
            operation: Operation::Create,
        };

        let (res, reason, patch) = evaluate_policy(&policy, &request, "");
        assert!(!res);
        assert!(reason.is_some());
        assert_eq!(
            "Validation function failed: NameError: name 'false' is not defined".to_string(),
            reason.unwrap()
        );
        assert!(patch.is_none());
    }

    #[test]
    fn test_simple_mutate() {
        pyo3::prepare_freethreaded_python();
        let python = r#"
def validate(request):
    object = request["object"]
    object["b"] = "2"
    return True, None, object
        "#;
        let policy_spec = PolicySpec::from_python(python.to_string());
        let policy = PolicyInfo::new("test".to_string(), policy_spec, Default::default());

        let data = serde_json::from_str(r#"{"a": 1, "b": "1"}"#).unwrap();
        let object = DynamicObject {
            types: None,
            metadata: ObjectMeta::default(),
            data,
        };
        let request = ValidationRequest {
            object,
            operation: Operation::Create,
        };

        let (res, reason, patch) = evaluate_policy(&policy, &request, "");
        assert!(res, "validate function failed: {}", reason.unwrap());
        assert!(reason.is_none());
        assert!(patch.is_some());
        let patch = patch.unwrap();
        assert_eq!(1, patch.0.len());
        assert_eq!(
            serde_json::from_str::<serde_json::Value>(
                r#"[{"op": "replace", "path": "/b", "value": "2"}]"#
            )
            .unwrap(),
            serde_json::to_value(patch.0).unwrap()
        );
    }

    #[test]
    fn test_use_of_module() {
        pyo3::prepare_freethreaded_python();
        let python = r#"
def validate(request):
    return bool_from_module()
        "#;

        let module_code = r#"
def bool_from_module():
    return True
        "#;

        let policy_spec = PolicySpec::from_python(python.to_string());
        let policy = PolicyInfo::new("test".to_string(), policy_spec, Default::default());

        let object = DynamicObject {
            types: None,
            metadata: ObjectMeta::default(),
            data: serde_json::Value::Null,
        };
        let request = ValidationRequest {
            object,
            operation: Operation::Create,
        };

        let (res, reason, patch) = evaluate_policy(&policy, &request, &module_code);
        assert!(res, "validate function failed: {}", reason.unwrap());
        assert!(reason.is_none());
        assert!(patch.is_none());
    }
}<|MERGE_RESOLUTION|>--- conflicted
+++ resolved
@@ -2,29 +2,20 @@
     crd::{Policy, PolicySpec},
     events::{EventSender, Event, PolicyEventData, EventType},
     policy::{PolicyInfo, PolicyStoreRef},
-<<<<<<< HEAD
     module::{ModuleStoreRef, ModuleInfo},
-=======
-    util::k8s::find_k8s_resource_matches,
->>>>>>> a313ced4
 };
 use kube::{
     core::{
         admission::{self, Operation},
         DynamicObject,
     },
-    Client,
 };
 use lazy_static::lazy_static;
 use prometheus::{register_counter_vec, CounterVec};
 use pyo3::prelude::*;
 use serde_derive::Serialize;
-<<<<<<< HEAD
 use std::{sync::Arc, collections::HashMap};
-=======
-use std::sync::Arc;
 use tracing::{info, warn};
->>>>>>> a313ced4
 
 lazy_static! {
     static ref MATCHED_POLICIES: CounterVec = register_counter_vec!(
@@ -241,7 +232,6 @@
         }
     }
 
-<<<<<<< HEAD
     pub fn get_available_modules(&self) -> HashMap<String, ModuleInfo> {
         let module_store = self.modules.lock().expect("lock failed. Cannot continue");
 
@@ -287,48 +277,6 @@
     let mut python_code = String::from(module_code);
     python_code.push_str(&policy.rule.python.clone());
 
-=======
-pub async fn validate_policy_admission(
-    request: &admission::AdmissionRequest<Policy>,
-) -> (bool, Option<String>) {
-    if let Some(policy) = request.object.as_ref() {
-        let name = match policy.metadata.name.as_ref() {
-            Some(name) => name.as_str(),
-            None => "-invalidname-",
-        };
-        validate_policy(name, &policy.spec).await
-    } else {
-        (false, Some("No rule found".to_string()))
-    }
-}
-
-pub async fn validate_policy(name: &str, policy: &PolicySpec) -> (bool, Option<String>) {
-    let client = Client::try_default()
-        .await
-        .expect("failed to create kube client");
-
-    // Iterate through match items and check whether specified resources exist in the cluster
-    for match_item in policy.target.matches.iter() {
-        let api_resource_exists =
-            match find_k8s_resource_matches(&match_item.api_group, &match_item.kind, &client).await
-            {
-                Ok(resources) => !resources.is_empty(),
-                Err(_) => false,
-            };
-
-        if !api_resource_exists {
-            return (
-                false,
-                Some(format!(
-                    "Specified target {}/{} is not available",
-                    match_item.api_group, match_item.kind
-                )),
-            );
-        }
-    }
-
-    let python_code = policy.rule.python.clone();
->>>>>>> a313ced4
     Python::with_gil(|py| {
         if let Err(err) = PyModule::from_code(py, &python_code, "rule.py", "bridgekeeper") {
             POLICY_VALIDATIONS_FAIL.with_label_values(&[name]).inc();
