--- conflicted
+++ resolved
@@ -1,10 +1,5 @@
 pub mod cert;
 pub mod error;
-<<<<<<< HEAD
-pub mod k8s_client;
-pub mod webhook;
-pub mod types;
-=======
 pub mod k8s;
 pub mod webhook;
->>>>>>> a313ced4
+pub mod types;