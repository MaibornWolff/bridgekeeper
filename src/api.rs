use crate::crd::Policy;
use crate::evaluator::{EvaluationResult, PolicyEvaluatorRef};
use crate::util::cert::CertKeyPair;
use kube::{
    api::DynamicObject,
    core::admission::{AdmissionResponse, AdmissionReview},
};
use lazy_static::lazy_static;
use prometheus::{register_counter_vec, CounterVec, Encoder, TextEncoder};
use rocket::http::ContentType;
use rocket::log::LogLevel;
use rocket::response::Responder;
use rocket::{config::TlsConfig, serde::json::Json, Config, State};
use std::convert::TryInto;

lazy_static! {
    static ref HTTP_REQUEST_COUNTER: CounterVec = register_counter_vec!(
        "bridgekeeper_http_requests_total",
        "Number of HTTP requests made.",
        &["path"]
    )
    .expect("creating metric always works");
}

#[derive(Responder)]
enum ApiError {
    #[response(status = 400)]
    InvalidRequest(String),
    #[response(status = 500)]
    ProcessingFailure(String),
}

#[rocket::get("/health")]
async fn health() -> &'static str {
    HTTP_REQUEST_COUNTER.with_label_values(&["/health"]).inc();
    "OK"
}

#[rocket::post("/mutate", data = "<data>")]
async fn admission_mutate(
    data: Json<AdmissionReview<DynamicObject>>,
    evaluator: &State<PolicyEvaluatorRef>,
) -> Result<Json<AdmissionReview<DynamicObject>>, ApiError> {
    HTTP_REQUEST_COUNTER.with_label_values(&["/mutate"]).inc();
    let admission_review = data.0;
    let admission_request = admission_review.try_into().map_err(|err| {
        ApiError::InvalidRequest(format!("Failed to parse admissionrequest: {}", err))
    })?;
    let mut response: AdmissionResponse = AdmissionResponse::from(&admission_request);

    let evaluator = evaluator.inner().clone();
    let EvaluationResult {
        allowed,
        reason,
        warnings,
        patch,
    } = tokio::task::spawn_blocking(move || evaluator.evaluate_policies(admission_request))
        .await
        .map_err(|err| {
            ApiError::ProcessingFailure(format!("Error evaluating policies: {}", err))
        })?;

    response.allowed = allowed;
    if !warnings.is_empty() {
        response.warnings = Some(warnings);
    }
    if let Some(patch) = patch {
        response = response.with_patch(patch).map_err(|err| {
            ApiError::ProcessingFailure(format!(
                "Failed to serialize patch from validation function: {}",
                err
            ))
        })?;
    }
    if !allowed {
        response.result.message = reason.unwrap_or_default();
        response.result.code = 403;
    }

    let review = response.into_review();
    Ok(Json(review))
}

#[rocket::post("/validate-policy", data = "<data>")]
async fn api_validate_policy(
    data: Json<AdmissionReview<Policy>>,
    evaluator: &State<PolicyEvaluatorRef>,
) -> Result<Json<AdmissionReview<DynamicObject>>, ApiError> {
    HTTP_REQUEST_COUNTER
        .with_label_values(&["/validate-policy"])
        .inc();
    let admission_review = data.0;
    let admission_request = admission_review.try_into().map_err(|err| {
        ApiError::InvalidRequest(format!("Failed to parse admissionrequest: {}", err))
    })?;
    let mut response: AdmissionResponse = AdmissionResponse::from(&admission_request);

<<<<<<< HEAD
    let (allowed, reason) = evaluator.validate_policy_admission(&admission_request);
=======
    let (allowed, reason) = validate_policy_admission(&admission_request).await;
>>>>>>> a313ced4
    response.allowed = allowed;
    if !allowed {
        response.result.message = reason.unwrap_or_default();
        response.result.code = 403;
    }

    let review = response.into_review();
    Ok(Json(review))
}

#[rocket::get("/metrics")]
async fn metrics() -> Result<(ContentType, String), ApiError> {
    HTTP_REQUEST_COUNTER.with_label_values(&["/metrics"]).inc();
    let encoder = TextEncoder::new();
    let metric_families = prometheus::gather();
    let mut buffer = vec![];
    encoder
        .encode(&metric_families, &mut buffer)
        .map_err(|err| ApiError::InvalidRequest(format!("Failed to encode metrics: {}", err)))?;
    let body = String::from_utf8(buffer)
        .map_err(|err| ApiError::InvalidRequest(format!("Failed to encode metrics: {}", err)))?;
    Ok((
        match ContentType::parse_flexible(encoder.format_type()) {
            Some(content_type) => content_type,
            None => {
                return Err(ApiError::ProcessingFailure(
                    "Failed to parse content type".to_string(),
                ))
            }
        },
        body,
    ))
}

pub async fn server(cert: CertKeyPair, evaluator: PolicyEvaluatorRef) {
    let config = Config {
        address: "0.0.0.0".parse().unwrap(),
        port: 8081,
        cli_colors: false,
        tls: Some(TlsConfig::from_bytes(
            cert.cert.as_bytes(),
            cert.key.as_bytes(),
        )),
        log_level: LogLevel::Off,
        ..Config::default()
    };

    let _ = rocket::custom(&config)
        .manage(evaluator)
        .mount(
            "/",
            rocket::routes![admission_mutate, api_validate_policy, health, metrics],
        )
        .launch()
        .await
        .expect("failed to launch rocket server");
}<|MERGE_RESOLUTION|>--- conflicted
+++ resolved
@@ -95,11 +95,7 @@
     })?;
     let mut response: AdmissionResponse = AdmissionResponse::from(&admission_request);
 
-<<<<<<< HEAD
     let (allowed, reason) = evaluator.validate_policy_admission(&admission_request);
-=======
-    let (allowed, reason) = validate_policy_admission(&admission_request).await;
->>>>>>> a313ced4
     response.allowed = allowed;
     if !allowed {
         response.result.message = reason.unwrap_or_default();
