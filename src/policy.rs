use crate::crd::{Policy, PolicySpec};
use crate::util::error::{load_err, Result};
use crate::util::types::ObjectReference;
use kube::api::GroupVersionKind;
use kube::core::Resource;
use lazy_static::lazy_static;
use prometheus::{register_gauge, Gauge};
use serde::Deserialize;
use std::collections::HashMap;
use std::sync::{Arc, Mutex};
use tracing::info;

lazy_static! {
    static ref ACTIVE_POLICIES: Gauge =
        register_gauge!("bridgekeeper_policies_active", "Number of active policies.")
            .expect("creating metric always works");
}

pub struct PolicyStore {
    pub policies: HashMap<String, PolicyInfo>,
}

pub type PolicyStoreRef = Arc<Mutex<PolicyStore>>;

#[derive(Debug, Clone, PartialEq, Eq, Hash)]
pub struct PolicyInfo {
    pub name: String,
    pub policy: PolicySpec,
    pub ref_info: ObjectReference,
}

impl PolicyStore {
    pub fn new() -> PolicyStoreRef {
        let store = PolicyStore {
            policies: HashMap::new(),
        };
        Arc::new(Mutex::new(store))
    }

    pub fn add_object(&mut self, policy: Policy) -> Option<ObjectReference> {
        let ref_info = create_object_reference(&policy);
        let name = policy.metadata.name.expect("name is always set");
        if let Some(existing_policy_info) = self.policies.get(&name) {
            if existing_policy_info.policy != policy.spec {
                let policy_info = PolicyInfo::new(name.clone(), policy.spec, ref_info.clone());
                log::info!("Policy '{}' updated", name);
                self.policies.insert(name, policy_info);
                Some(ref_info)
            } else {
                None
            }
        } else {
            let policy_info = PolicyInfo::new(name.clone(), policy.spec, ref_info.clone());
            log::info!("Policy '{}' added", name);
            self.policies.insert(name, policy_info);
            ACTIVE_POLICIES.inc();
            Some(ref_info)
        }
    }

    pub fn remove_object(&mut self, policy: Policy) {
        let name = policy.metadata.name.expect("name is always set");
        log::info!("Policy '{}' removed", name);
        self.policies.remove(&name);
        ACTIVE_POLICIES.dec();
    }

    pub fn get_objects(&self) -> HashMap<String, PolicyInfo> {
        return self.policies.clone();
    }
}

fn create_object_reference(obj: &Policy) -> ObjectReference {
    ObjectReference {
        api_version: Some(Policy::api_version(&()).to_string()),
        kind: Some(Policy::kind(&()).to_string()),
        name: obj.metadata.name.clone(),
        uid: obj.metadata.uid.clone(),
    }
}

impl PolicyInfo {
    pub fn new(name: String, policy: PolicySpec, ref_info: ObjectReference) -> PolicyInfo {
        PolicyInfo {
            name,
            policy,
            ref_info,
        }
    }

    pub fn is_match(&self, gvk: &GroupVersionKind, namespace: &Option<String>) -> bool {
        for kind in self.policy.target.matches.iter() {
            let api_group = kind.api_group.as_str();

            if (api_group == "*" || api_group.to_lowercase() == gvk.group.to_lowercase())
                && (kind.kind == "*" || kind.kind.to_lowercase() == gvk.kind.to_lowercase())
            {
                if let Some(target_namespace) = namespace {
                    if let Some(namespaces) = &self.policy.target.namespaces {
                        if namespaces.contains(target_namespace) {
                            return true;
                        }
                    } else if let Some(excluded_namespaces) =
                        &self.policy.target.excluded_namespaces
                    {
                        if !excluded_namespaces.contains(target_namespace) {
                            return true;
                        }
                    } else {
                        return true;
                    }
                } else {
                    return true;
                }
            }
        }
        false
    }

    pub fn is_namespace_match(&self, target_namespace: &String) -> bool {
        if let Some(namespaces) = &self.policy.target.namespaces {
            namespaces.contains(target_namespace)
        } else if let Some(excluded_namespaces) = &self.policy.target.excluded_namespaces {
            !excluded_namespaces.contains(target_namespace)
        } else {
            true
        }
    }
}

<<<<<<< HEAD
=======
impl PolicyStore {
    pub fn add_policy(&mut self, policy: Policy) -> Option<PolicyObjectReference> {
        let ref_info = create_object_reference(&policy);
        let name = policy.metadata.name.expect("name is always set");
        if let Some(existing_policy_info) = self.policies.get(&name) {
            if existing_policy_info.policy != policy.spec {
                let policy_info = PolicyInfo::new(name.clone(), policy.spec, ref_info.clone());
                info!("Policy '{}' updated", name);
                self.policies.insert(name, policy_info);
                Some(ref_info)
            } else {
                None
            }
        } else {
            let policy_info = PolicyInfo::new(name.clone(), policy.spec, ref_info.clone());
            info!("Policy '{}' added", name);
            self.policies.insert(name, policy_info);
            ACTIVE_POLICIES.inc();
            Some(ref_info)
        }
    }

    pub fn remove_policy(&mut self, policy: Policy) {
        let name = policy.metadata.name.expect("name is always set");
        info!("Policy '{}' removed", name);
        self.policies.remove(&name);
        ACTIVE_POLICIES.dec();
    }
}

>>>>>>> a313ced4
pub fn load_policies_from_file(policies: PolicyStoreRef, filename: &str) -> Result<usize> {
    let mut policies = policies.lock().expect("Lock failed");
    let data = std::fs::read_to_string(filename).map_err(load_err)?;

    let mut count = 0;
    for document in serde_yaml::Deserializer::from_str(&data) {
        let policy = Policy::deserialize(document).map_err(load_err)?;
        policies.add_object(policy);
        count += 1;
    }
    Ok(count)
}

#[cfg(test)]
mod tests {
    use super::*;
    use crate::crd::{Match, Target};

    #[test]
    fn test_is_match() {
        let name = "foo".to_string();
        let namespace = Some("default".to_string());
        let other_namespace = Some("someothernamespace".to_string());
        let gvk = GroupVersionKind::gvk("example.com", "v1", "foobar");

        let target_exact = Target::from_match(Match::new("example.com", "foobar"));
        let target_kind_wildcard = Target::from_match(Match::new("example.com", "*"));
        let target_group_wildcard = Target::from_match(Match::new("*", "foobar"));
        let target_all_wildcard = Target::from_match(Match::new("*", "*"));
        let target_no_match_kind = Target::from_match(Match::new("example.com", "baz"));
        let target_no_match_group = Target::from_match(Match::new("complex.com", "foobar"));

        let mut target_exact_namespace = Target::from_match(Match::new("example.com", "foobar"));
        target_exact_namespace.namespaces = Some(vec!["default".to_string()]);
        let mut target_exact_excluded_namespace =
            Target::from_match(Match::new("example.com", "foobar"));
        target_exact_excluded_namespace.excluded_namespaces = Some(vec!["default".to_string()]);

        let policy_exact = PolicyInfo::new(
            name.clone(),
            PolicySpec::from_target(target_exact),
            Default::default(),
        );
        let policy_exact_namespace = PolicyInfo::new(
            name.clone(),
            PolicySpec::from_target(target_exact_namespace),
            Default::default(),
        );
        let policy_exact_excluded_namespace = PolicyInfo::new(
            name.clone(),
            PolicySpec::from_target(target_exact_excluded_namespace),
            Default::default(),
        );
        let policy_kind_wildcard = PolicyInfo::new(
            name.clone(),
            PolicySpec::from_target(target_kind_wildcard),
            Default::default(),
        );
        let policy_group_wildcard = PolicyInfo::new(
            name.clone(),
            PolicySpec::from_target(target_group_wildcard),
            Default::default(),
        );
        let policy_all_wildcard = PolicyInfo::new(
            name.clone(),
            PolicySpec::from_target(target_all_wildcard),
            Default::default(),
        );
        let policy_no_match_kind = PolicyInfo::new(
            name.clone(),
            PolicySpec::from_target(target_no_match_kind),
            Default::default(),
        );
        let policy_no_match_group = PolicyInfo::new(
            name.clone(),
            PolicySpec::from_target(target_no_match_group),
            Default::default(),
        );

        assert!(
            policy_exact.is_match(&gvk, &namespace),
            "group and kind should have matched"
        );
        assert!(
            policy_exact_namespace.is_match(&gvk, &namespace),
            "group, kind and namespace should have matched"
        );
        assert!(
            !policy_exact_namespace.is_match(&gvk, &other_namespace),
            "namespace should not have matched"
        );
        assert!(
            policy_exact_excluded_namespace.is_match(&gvk, &other_namespace),
            "group, kind and excluded namespace should have matched"
        );
        assert!(
            !policy_exact_excluded_namespace.is_match(&gvk, &namespace),
            "namespace should not have matched"
        );
        assert!(
            policy_kind_wildcard.is_match(&gvk, &namespace),
            "kind wildcard should have matched"
        );
        assert!(
            policy_group_wildcard.is_match(&gvk, &namespace),
            "group wildcard should have matched"
        );
        assert!(
            policy_all_wildcard.is_match(&gvk, &namespace),
            "complete wildcard should have matched"
        );
        assert!(
            !policy_no_match_kind.is_match(&gvk, &namespace),
            "kind should not have matched"
        );
        assert!(
            !policy_no_match_group.is_match(&gvk, &namespace),
            "group should not have matched"
        );
    }

    #[test]
    fn test_is_namespace_match() {
        let target = Target::from_match(Match::new("example.com", "foobar"));
        let mut policy = PolicyInfo::new(
            "foo".to_string(),
            PolicySpec::from_target(target),
            Default::default(),
        );

        policy.policy.target.namespaces = Some(vec!["foobar".to_string()]);
        policy.policy.target.excluded_namespaces = None;
        assert!(
            policy.is_namespace_match(&"foobar".to_string()),
            "namespace should have matched"
        );

        policy.policy.target.namespaces = None;
        policy.policy.target.excluded_namespaces = Some(vec!["foobar".to_string()]);
        assert!(
            policy.is_namespace_match(&"default".to_string()),
            "namespace should have matched"
        );
        assert!(
            !policy.is_namespace_match(&"foobar".to_string()),
            "namespace should not have matched"
        );

        policy.policy.target.namespaces = Some(vec!["default".to_string()]);
        policy.policy.target.excluded_namespaces = Some(vec!["foobar".to_string()]);
        assert!(
            policy.is_namespace_match(&"default".to_string()),
            "namespace should have matched"
        );
        assert!(
            !policy.is_namespace_match(&"foobar".to_string()),
            "namespace should not have matched"
        );
        assert!(
            !policy.is_namespace_match(&"anythingelse".to_string()),
            "namespace should have matched"
        );
    }
}<|MERGE_RESOLUTION|>--- conflicted
+++ resolved
@@ -8,7 +8,6 @@
 use serde::Deserialize;
 use std::collections::HashMap;
 use std::sync::{Arc, Mutex};
-use tracing::info;
 
 lazy_static! {
     static ref ACTIVE_POLICIES: Gauge =
@@ -128,39 +127,6 @@
     }
 }
 
-<<<<<<< HEAD
-=======
-impl PolicyStore {
-    pub fn add_policy(&mut self, policy: Policy) -> Option<PolicyObjectReference> {
-        let ref_info = create_object_reference(&policy);
-        let name = policy.metadata.name.expect("name is always set");
-        if let Some(existing_policy_info) = self.policies.get(&name) {
-            if existing_policy_info.policy != policy.spec {
-                let policy_info = PolicyInfo::new(name.clone(), policy.spec, ref_info.clone());
-                info!("Policy '{}' updated", name);
-                self.policies.insert(name, policy_info);
-                Some(ref_info)
-            } else {
-                None
-            }
-        } else {
-            let policy_info = PolicyInfo::new(name.clone(), policy.spec, ref_info.clone());
-            info!("Policy '{}' added", name);
-            self.policies.insert(name, policy_info);
-            ACTIVE_POLICIES.inc();
-            Some(ref_info)
-        }
-    }
-
-    pub fn remove_policy(&mut self, policy: Policy) {
-        let name = policy.metadata.name.expect("name is always set");
-        info!("Policy '{}' removed", name);
-        self.policies.remove(&name);
-        ACTIVE_POLICIES.dec();
-    }
-}
-
->>>>>>> a313ced4
 pub fn load_policies_from_file(policies: PolicyStoreRef, filename: &str) -> Result<usize> {
     let mut policies = policies.lock().expect("Lock failed");
     let data = std::fs::read_to_string(filename).map_err(load_err)?;
